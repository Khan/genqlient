--- conflicted
+++ resolved
@@ -41,11 +41,8 @@
 - fixed documentation link in `introduction.md`
 - upgraded version of alexflint/go-arg from 1.4.2 to 1.5.1
 - fixed a typo in the struct + fragment error message
-<<<<<<< HEAD
 - avoid error when a subscription message is received without a subscription ID
-=======
 - avoid closing subscription channels more than once, which could cause a panic in some cases
->>>>>>> b1fe42c6
 
 ## v0.8.0
 
