# Changelog

<!--

When releasing a new version:
- change "next" to the new version, and delete any empty sections
- copy the below template to be the new "next"

## template

### Breaking changes:

### New features:

### Bug fixes:

-->

## next

<!-- Add new changes in this section! -->

### Breaking changes:

- genqlient now requires Go 1.16 or higher.
- The [`graphql.Client`](https://pkg.go.dev/github.com/Khan/genqlient/graphql#Client) interface now accepts two structs for the request and response, to allow future expansion, rather than several individual arguments.  Clients implementing the interface themselves will need to change the signature; clients who simply call `graphql.NewClient` are unaffected.

### New features:

- genqlient can now run as a portable binary (i.e. without a local checkout of the repository or `go run`).
- You can now enable `use_extensions` in the configuration file, to receive extensions returned by the GraphQL API server. Generated functions will return extensions as `map[string]interface{}`, if enabled.
- You can now use `graphql.NewClientUsingGet` to create a client that uses query parameters to pass the query to the GraphQL API server.
<<<<<<< HEAD
- You can now bind all types from a package in `genqlient.yaml` using the new `package_bindings` option.
=======
- In config files, `schema`, `operations`, and `generated` can now be absolute paths.
- You can now configure how nullable types are mapped to Go types in the configuration file. Specifically, you can set `optional: pointer` to have all nullable GraphQL arguments, input fields, and output fields map to pointers.
>>>>>>> e38a212d

### Bug fixes:

- genqlient now explicitly rejects argument, operation, and type names which are Go keywords, rather than failing with an opaque error.
- genqlient now gives better error messages if it thinks your schema is invalid.

## v0.4.0

Version 0.4.0 adds several new configuration options, as well as additional methods to simplify the use of interfaces.

### Breaking changes:

- The `Config` fields `Schema` and `Operations` are now both of type `StringList`.  This does not affect configuration via `genqlient.yaml`, only via the Go API.
- The `typename` and `bind` options may no longer be combined; doing so will now result in an error.  In practice, any such use was likely in error (and the rules for which would win were confusing and undocumented).

### New features:

- genqlient now generates getter methods for all fields, even those which do not implement a genqlient-generated interface; this can be useful for callers who wish to define their own interface and have several unrelated genqlient types which have the same fields implement it.
- The new `struct_references` option automatically sets the `pointer` and `omitempty` options on fields of struct type; see the [`genqlient.yaml` documentation](docs/genqlient.yaml) for details.
- genqlient config now accepts either a single or multiple files (or globs) for the `schema` and `operations` fields (previously it accepted only one `schema`, and required a list of `operations` files).
- genqlient now looks for its config file as `[.]genqlient.y[a]ml` in any ancestor directory, if unspecified, rather than only as `genqlient.yaml` in the current directory.
- The `typename` option can now be used on basic types (string, int, etc) as well as structs; this can be useful to have genqlient define new types like `type Language string` and use that type for specified fields.

### Bug fixes:

- In certain very rare cases involving duplicate fields in fragment spreads, genqlient would generate code that failed to compile due to duplicate methods not getting promoted; genqlient now generates correct types.  (See #126 for a more complete description.)
- genqlient no longer rejects schemas which include the implicitly declared types (`scalar String`, etc.) explicitly; this makes it easier to use schemas generate via introspection.

## v0.3.0

Version 0.3.0 adds several new configuration options, allowing simplification of generated types and configuration of input types, as well as marshalers for all genqlient-generated types.

### Breaking changes:

- Previously, `# @genqlient` directives applied to entire operations applied inconsistently to fields of input types used by those operations.  Specifically, `pointer: true`, when applied to the operation, would affect all input-field arguments, but `omitempty: true` would not.  Now, all options apply to fields of input types; this is a behavior change in the case of `omitempty`.

### New features:

- genqlient's types are now safe to JSON-marshal, which can be useful for putting them in a cache, for example.  See the [docs](FAQ.md#-let-me-json-marshal-my-response-objects) for details.
- The new `flatten` option in the `# @genqlient` directive allows for a simpler form of type-sharing using fragment spreads.  See the [docs](FAQ.md#-shared-types-between-different-parts-of-the-query) for details.
- The new `for` option in the `# @genqlient` directive allows applying options to a particular field anywhere it appears in the query.  This is especially useful for fields of input types, for which there is otherwise no way to specify options; see the [documentation on handling nullable fields](FAQ.md#-nullable-fields) for an example, and the [`# @genqlient` directive reference](genqlient_directive.graphql) for the full details.

### Bug fixes:

## v0.2.0

Version 0.2.0 adds several convenience features for using custom scalars, as well as many internal improvements and bug fixes.

### Breaking changes:

- The [`graphql.Client`](https://pkg.go.dev/github.com/Khan/genqlient/graphql#Client) interface now accepts `variables interface{}` (containing a JSON-marshalable value) rather than `variables map[string]interface{}`.  Clients implementing the interface themselves will need to change the signature; clients who simply call `graphql.NewClient` are unaffected.
- genqlient's handling of the `omitempty` option has changed to match that of `encoding/json`, from which it had inadvertently differed.  In particular, this means struct-typed arguments with `# @genqlient(omitempty: true)` will no longer be omitted if they are the zero value.  (Struct-pointers are still omitted if nil, so adding `pointer: true` will typically work fine.  It's also now possible to use a custom marshaler to explicitly map zero to null.)

### New features:

- The new `bindings.marshaler` and `bindings.unmarshaler` options in `genqlient.yaml` allow binding to a type without using its standard JSON serialization; see the [documentation](genqlient.yaml) for details.
- Multiple genqlient directives may now be applied to the same node, as long as they don't conflict; see the [directive documentation](genqlient_directive.graphql) for details.

### Bug fixes:

- The `omitempty` option now works correctly for struct- and map-typed variables, matching `encoding/json`, which is to say it never omits structs, and omits empty maps. (#43)
- Generated type-names now abbreviate across multiple components; for example if the path to a type is `(MyOperation, Outer, Outer, Inner, OuterInner)`, it will again be called `MyOperationOuterInner`.  (This regressed in a pre-v0.1.0 refactor.) (#109)
- Previously, interface fields with `# @genqlient(pointer: true)` would be unmarshaled to `(*MyInterface)(*<nil>)`, i.e. a pointer to the untyped-nil of the interface type.  Now they are unmarshaled as `(*MyInterface)(<nil>)`, i.e. a nil pointer of the pointer-to-interface type, as you would expect.

## v0.1.0

First open-sourced version.<|MERGE_RESOLUTION|>--- conflicted
+++ resolved
@@ -30,12 +30,9 @@
 - genqlient can now run as a portable binary (i.e. without a local checkout of the repository or `go run`).
 - You can now enable `use_extensions` in the configuration file, to receive extensions returned by the GraphQL API server. Generated functions will return extensions as `map[string]interface{}`, if enabled.
 - You can now use `graphql.NewClientUsingGet` to create a client that uses query parameters to pass the query to the GraphQL API server.
-<<<<<<< HEAD
 - You can now bind all types from a package in `genqlient.yaml` using the new `package_bindings` option.
-=======
 - In config files, `schema`, `operations`, and `generated` can now be absolute paths.
 - You can now configure how nullable types are mapped to Go types in the configuration file. Specifically, you can set `optional: pointer` to have all nullable GraphQL arguments, input fields, and output fields map to pointers.
->>>>>>> e38a212d
 
 ### Bug fixes:
 
