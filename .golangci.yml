--- conflicted
+++ resolved
@@ -42,16 +42,6 @@
 
   # We have a ton of test-only packages; but make sure we keep prod deps small.
   depguard:
-<<<<<<< HEAD
-    list-type: whitelist
-    packages:
-      - github.com/Khan/genqlient
-      - github.com/vektah/gqlparser/v2
-      - golang.org/x/tools
-      - gopkg.in/yaml.v2
-      - github.com/alexflint/go-arg
-      - github.com/google/uuid
-=======
     rules:
       main:
         list-mode: strict
@@ -64,7 +54,7 @@
           - gopkg.in/yaml.v2
           - github.com/alexflint/go-arg
           - github.com/bmatcuk/doublestar/v4
->>>>>>> 07f36772
+          - github.com/google/uuid
 
   forbidigo:
     forbid:
