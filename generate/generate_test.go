package generate

import (
	"errors"
	"fmt"
	"os"
	"os/exec"
	"path/filepath"
	"strings"
	"testing"

	"gopkg.in/yaml.v2"

	"github.com/Khan/genqlient/internal/testutil"
)

const (
	dataDir   = "testdata/queries"
	errorsDir = "testdata/errors"
)

// buildGoFile returns an error if the given Go code is not valid.
//
// namePrefix is used for the temp-file, and is just for debugging.
func buildGoFile(namePrefix string, content []byte) error {
	// We need to put this within the current module, rather than in
	// /tmp, so that it can access internal/testutil.
	f, err := os.CreateTemp("./testdata/tmp", namePrefix+"_*.go")
	if err != nil {
		return err
	}
	defer func() {
		f.Close()
		os.Remove(f.Name())
	}()

	_, err = f.Write(content)
	if err != nil {
		return err
	}

	cmd := exec.Command("go", "build", f.Name())
	cmd.Stdout = os.Stdout
	cmd.Stderr = os.Stderr
	err = cmd.Run()
	if err != nil {
		return fmt.Errorf("generated code does not compile: %w", err)
	}
	return nil
}

// TestGenerate is a snapshot-based test of code-generation.
//
// This file just has the test runner; the actual data is all in
// testdata/queries.  Specifically, the schema used for all the queries is in
// schema.graphql; the queries themselves are in TestName.graphql.  The test
// asserts that running genqlient on that query produces the generated code in
// the snapshot-file TestName.graphql.go.
//
// To update the snapshots (if the code-generator has changed), run the test
// with `UPDATE_SNAPSHOTS=1`; it will fail the tests and print any diffs, but
// update the snapshots.  Make sure to check that the output is sensible; the
// snapshots don't even get compiled!
func TestGenerate(t *testing.T) {
	files, err := os.ReadDir(dataDir)
	if err != nil {
		t.Fatal(err)
	}

	for _, file := range files {
		sourceFilename := file.Name()
		if sourceFilename == "schema.graphql" || !strings.HasSuffix(sourceFilename, ".graphql") {
			continue
		}
		goFilename := sourceFilename + ".go"
		queriesFilename := sourceFilename + ".json"

		t.Run(sourceFilename, func(t *testing.T) {
			generated, err := Generate(&Config{
				Schema:           []string{filepath.Join(dataDir, "schema.graphql")},
				Operations:       []string{filepath.Join(dataDir, sourceFilename)},
				Package:          "test",
				Generated:        goFilename,
				ExportOperations: queriesFilename,
				ContextType:      "-",
				Bindings: map[string]*TypeBinding{
					"ID":       {Type: "github.com/Khan/genqlient/internal/testutil.ID"},
					"DateTime": {Type: "time.Time"},
					"Date": {
						Type:        "time.Time",
						Marshaler:   "github.com/Khan/genqlient/internal/testutil.MarshalDate",
						Unmarshaler: "github.com/Khan/genqlient/internal/testutil.UnmarshalDate",
					},
					"Junk":        {Type: "interface{}"},
					"ComplexJunk": {Type: "[]map[string]*[]*map[string]interface{}"},
					"Pokemon": {
						Type:              "github.com/Khan/genqlient/internal/testutil.Pokemon",
						ExpectExactFields: "{ species level }",
					},
					"PokemonInput": {Type: "github.com/Khan/genqlient/internal/testutil.Pokemon"},
				},
			})
			if err != nil {
				t.Fatal(err)
			}

			for filename, content := range generated {
				t.Run(filename, func(t *testing.T) {
					testutil.Cupaloy.SnapshotT(t, string(content))
				})
			}

			t.Run("Build", func(t *testing.T) {
				if testing.Short() {
					t.Skip("skipping build due to -short")
				}

				err := buildGoFile(sourceFilename, generated[goFilename])
				if err != nil {
					t.Error(err)
				}
			})
		})
	}
}

func getDefaultConfig(t *testing.T) *Config {
	// Parse the config that `genqlient --init` generates, to make sure that
	// works.
	var config Config
	b, err := os.ReadFile("default_genqlient.yaml")
	if err != nil {
		t.Fatal(err)
	}

	err = yaml.UnmarshalStrict(b, &config)
	if err != nil {
		t.Fatal(err)
	}
	return &config
}

// TestGenerateWithConfig tests several configuration options that affect
// generated code but don't require particular query structures to test.
//
// It runs a simple query from TestGenerate with several different genqlient
// configurations.  It uses snapshots, just like TestGenerate.
func TestGenerateWithConfig(t *testing.T) {
	tests := []struct {
		name       string
		baseDir    string   // relative to dataDir
		operations []string // overrides the default set below
		config     *Config  // omits Schema and Operations, set below.
	}{
		{"DefaultConfig", "", nil, getDefaultConfig(t)},
		{"Subpackage", "", nil, &Config{
			Generated: "mypkg/myfile.go",
		}},
		{"SubpackageConfig", "mypkg", nil, &Config{
			Generated: "myfile.go", // (relative to genqlient.yaml)
		}},
		{"PackageName", "", nil, &Config{
			Generated: "myfile.go",
			Package:   "mypkg",
		}},
		{"ExportOperations", "", nil, &Config{
			ExportOperations: "operations.json",
		}},
		{"CustomContext", "", nil, &Config{
			ContextType: "github.com/Khan/genqlient/internal/testutil.MyContext",
		}},
		{"CustomContextWithAlias", "", nil, &Config{
			ContextType: "github.com/Khan/genqlient/internal/testutil/junk---fun.name.MyContext",
		}},
		{"StructReferences", "", []string{"InputObject.graphql", "QueryWithStructs.graphql"}, &Config{
			StructReferences: true,
			Bindings: map[string]*TypeBinding{
				"Date": {
					Type:        "time.Time",
					Marshaler:   "github.com/Khan/genqlient/internal/testutil.MarshalDate",
					Unmarshaler: "github.com/Khan/genqlient/internal/testutil.UnmarshalDate",
				},
			},
		}},
		{"StructReferencesAndOptionalPointer", "", []string{"InputObject.graphql", "QueryWithStructs.graphql"}, &Config{
			StructReferences: true,
			Optional:         "pointer",
			Bindings: map[string]*TypeBinding{
				"Date": {
					Type:        "time.Time",
					Marshaler:   "github.com/Khan/genqlient/internal/testutil.MarshalDate",
					Unmarshaler: "github.com/Khan/genqlient/internal/testutil.UnmarshalDate",
				},
			},
		}},
		{"PackageBindings", "", nil, &Config{
			PackageBindings: []*PackageBinding{
				{Package: "github.com/Khan/genqlient/internal/testutil"},
			},
		}},
		{"NoContext", "", nil, &Config{
			ContextType: "-",
		}},
		{"ClientGetter", "", nil, &Config{
			ClientGetter: "github.com/Khan/genqlient/internal/testutil.GetClientFromContext",
		}},
		{"ClientGetterCustomContext", "", nil, &Config{
			ClientGetter: "github.com/Khan/genqlient/internal/testutil.GetClientFromMyContext",
			ContextType:  "github.com/Khan/genqlient/internal/testutil.MyContext",
		}},
		{"ClientGetterNoContext", "", nil, &Config{
			ClientGetter: "github.com/Khan/genqlient/internal/testutil.GetClientFromNowhere",
			ContextType:  "-",
		}},
		{"Extensions", "", nil, &Config{
			Extensions: true,
		}},
		{"OptionalValue", "", []string{"ListInput.graphql", "QueryWithSlices.graphql"}, &Config{
			Optional: "value",
		}},
		{"OptionalPointer", "", []string{
			"ListInput.graphql",
			"QueryWithSlices.graphql",
			"SimpleQueryWithPointerFalseOverride.graphql",
			"SimpleQueryNoOverride.graphql",
		}, &Config{
			Optional: "pointer",
		}},
		{"OptionalGeneric", "", []string{"ListInput.graphql", "QueryWithSlices.graphql"}, &Config{
			Optional:            "generic",
			OptionalGenericType: "github.com/Khan/genqlient/internal/testutil.Option",
		}},
		{"EnumRawCasingAll", "", []string{"QueryWithEnums.graphql"}, &Config{
			Casing: Casing{
				AllEnums: CasingRaw,
			},
		}},
		{"EnumRawCasingSpecific", "", []string{"QueryWithEnums.graphql"}, &Config{
			Casing: Casing{
				Enums: map[string]CasingAlgorithm{"Role": CasingRaw},
			},
		}},
<<<<<<< HEAD
		{"OptionalPointerOmitEmpty", "", []string{
			"InputObject.graphql",
			"Pointers.graphql",
			"Omitempty.graphql",
			"ListInput.graphql",
		}, &Config{
			Optional: "pointer_omitempty",
			Bindings: map[string]*TypeBinding{
				"Date": {
					Type:        "time.Time",
					Marshaler:   "github.com/Khan/genqlient/internal/testutil.MarshalDate",
					Unmarshaler: "github.com/Khan/genqlient/internal/testutil.UnmarshalDate",
				},
				"DateTime": {
					Type:        "time.Time",
					Marshaler:   "github.com/Khan/genqlient/internal/testutil.MarshalDate",
					Unmarshaler: "github.com/Khan/genqlient/internal/testutil.UnmarshalDate",
				},
			},
		}},
=======
		{
			"UseStructReference", "", []string{"UseStructReference.graphql"}, &Config{
				StructReferences: true,
			},
		},
>>>>>>> 78a03a6c
	}

	sourceFilename := "SimpleQuery.graphql"

	for _, test := range tests {
		config := test.config
		baseDir := filepath.Join(dataDir, test.baseDir)
		t.Run(test.name, func(t *testing.T) {
			err := config.ValidateAndFillDefaults(baseDir)
			config.Schema = []string{filepath.Join(dataDir, "schema.graphql")}
			if test.operations == nil {
				config.Operations = []string{filepath.Join(dataDir, sourceFilename)}
			} else {
				config.Operations = make([]string, len(test.operations))
				for i := range test.operations {
					config.Operations[i] = filepath.Join(dataDir, test.operations[i])
				}
			}
			if err != nil {
				t.Fatal(err)
			}
			generated, err := Generate(config)
			if err != nil {
				t.Fatal(err)
			}

			for filename, content := range generated {
				t.Run(filename, func(t *testing.T) {
					testutil.Cupaloy.SnapshotT(t, string(content))
				})
			}

			t.Run("Build", func(t *testing.T) {
				if testing.Short() {
					t.Skip("skipping build due to -short")
				}

				err := buildGoFile(sourceFilename,
					generated[config.Generated])
				if err != nil {
					t.Error(err)
				}
			})
		})
	}
}

// TestGenerateErrors is a snapshot-based test of error text.
//
// For each .go or .graphql file in testdata/errors, it asserts that the given
// query returns an error, and that that error's string-text matches the
// snapshot.  The snapshotting is useful to ensure we don't accidentally make
// the text less readable, drop the line numbers, etc.  We include both .go and
// .graphql tests for some of the test cases, to make sure the line numbers
// work in both cases.  Tests may include a .schema.graphql file of their own,
// or use the shared schema.graphql in the same directory for convenience.
func TestGenerateErrors(t *testing.T) {
	files, err := os.ReadDir(errorsDir)
	if err != nil {
		t.Fatal(err)
	}

	for _, file := range files {
		sourceFilename := file.Name()
		if !strings.HasSuffix(sourceFilename, ".graphql") &&
			!strings.HasSuffix(sourceFilename, ".go") ||
			strings.HasSuffix(sourceFilename, ".schema.graphql") ||
			sourceFilename == "schema.graphql" {
			continue
		}

		baseFilename := strings.TrimSuffix(sourceFilename, filepath.Ext(sourceFilename))
		testFilename := strings.ReplaceAll(sourceFilename, ".", "/")

		// Schema is either <base>.schema.graphql, or <dir>/schema.graphql if
		// that doesn't exist.
		schemaFilename := baseFilename + ".schema.graphql"
		if _, err := os.Stat(filepath.Join(errorsDir, schemaFilename)); err != nil {
			if errors.Is(err, os.ErrNotExist) {
				schemaFilename = "schema.graphql"
			} else {
				t.Fatal(err)
			}
		}

		t.Run(testFilename, func(t *testing.T) {
			_, err := Generate(&Config{
				Schema:      []string{filepath.Join(errorsDir, schemaFilename)},
				Operations:  []string{filepath.Join(errorsDir, sourceFilename)},
				Package:     "test",
				Generated:   os.DevNull,
				ContextType: "context.Context",
				Bindings: map[string]*TypeBinding{
					"ValidScalar":   {Type: "string"},
					"InvalidScalar": {Type: "bogus"},
					"Pokemon": {
						Type:              "github.com/Khan/genqlient/internal/testutil.Pokemon",
						ExpectExactFields: "{ species level }",
					},
				},
			})
			if err == nil {
				t.Fatal("expected an error")
			}

			testutil.Cupaloy.SnapshotT(t, err.Error())
		})
	}
}<|MERGE_RESOLUTION|>--- conflicted
+++ resolved
@@ -240,7 +240,6 @@
 				Enums: map[string]CasingAlgorithm{"Role": CasingRaw},
 			},
 		}},
-<<<<<<< HEAD
 		{"OptionalPointerOmitEmpty", "", []string{
 			"InputObject.graphql",
 			"Pointers.graphql",
@@ -261,13 +260,11 @@
 				},
 			},
 		}},
-=======
 		{
 			"UseStructReference", "", []string{"UseStructReference.graphql"}, &Config{
 				StructReferences: true,
 			},
 		},
->>>>>>> 78a03a6c
 	}
 
 	sourceFilename := "SimpleQuery.graphql"
