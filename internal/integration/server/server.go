--- conflicted
+++ resolved
@@ -194,12 +194,8 @@
 
 func (r *resolver) Query() QueryResolver { return &queryResolver{} }
 
-<<<<<<< HEAD
 func (r *resolver) Subscription() SubscriptionResolver {
 	return &subscriptionResolver{}
 }
 
-//go:generate go run github.com/99designs/gqlgen
-=======
-//go:generate go run github.com/99designs/gqlgen@v0.17.35
->>>>>>> 07f36772
+//go:generate go run github.com/99designs/gqlgen@v0.17.35